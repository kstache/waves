--- conflicted
+++ resolved
@@ -86,14 +86,8 @@
 # Part images
 images.extend(env.AbaqusJournal(
     target=[f"{model}_compression.png"],
-<<<<<<< HEAD
-    source=[str(eabm_package_abspath / "export_abaqus_image.py"), f"{journal_file}.inp"] +
-           [str(source_file) for source_file in solve_source_list],
-    journal_options=f"--input-file ${{SOURCES[2].abspath}} --output-file ${{TARGET.file}} "
-=======
     source=[str(eabm_package_abspath / "export_abaqus_image.py")] + solve_source_list,
     journal_options=f"--input-file ${{SOURCES[1].abspath}} --output-file ${{TARGET.file}} "
->>>>>>> a288ccbd
                     f"--model-name {model} --part-name {model}"
 ))
 
