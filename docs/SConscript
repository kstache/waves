#! /usr/bin/env python

import os
import pathlib

# Inherit the parent construction environment
Import(['env', 'project_substitution_dictionary'])
project_dir = pathlib.Path(env['project_dir'])

# VVV Sphinx Scanner prototype
# TODO: boostrap from waves.scons_extensions.sphinx_scanner *after* the function is deployed on conda-forge
# DO NOT 'bootstrap' by importing the current/repository version of WAVES. That's not bootstrapping, it's a bug factory
import re
import SCons.Scanner
def sphinx_scanner():
    suffixes = ['.rst', '.txt']
    flags = re.MULTILINE
    expression = re.compile(r'^\s*\.\. (?:include|literalinclude|figure|bibliography)::\s*(.+)$', flags)
    def suffix_only(node_list):
        return [node for node in node_list if node.path.endswith(tuple(suffixes))]
    def regex_scan(node, env, path):
        contents = node.get_text_contents()
        includes = expression.findall(contents)
        includes = [file.strip() for file in includes]
        return includes
    custom_scanner = SCons.Scanner.Scanner(function=regex_scan, skeys=suffixes, recursive=suffix_only)
    return custom_scanner
env.Append(SCANNERS=sphinx_scanner())
# ^^^ Sphinx Scanner prototype

# Set empty alias return list
alias_list = []

# Perform variable substitution on Sphinx configuration file
env.Substfile(
    "conf.py.in",
    SUBST_DICT=project_substitution_dictionary)

# Copy root directory files into documentation build directory
copy_files = (
    ("README.txt", "#/README.rst"),
    ("CITATION.bib", "#/CITATION.bib"),
    ("LICENSE.txt", "#/LICENSE.txt"),
    ("environment.yml", "#/environment.yml")
)
for target, source in copy_files:
    Command(target=target,
            source=source,
            action=Copy("$TARGET", "$SOURCE"))

# Explicit Sphinx documentation dependency list
sphinx_configuration_source_list = [
    'conf.py',  # Generated by an SCons target
    # Not strictly required for all Sphinx build types, so not always found by the scanner.
    # It is required for Sphinx configuration, so it needs to be explicitly included in the deps list.
    'CITATION.bib',  # Copied from CITATION.bib to docs build directory by root SConscript
    'references.bib',
    'environment.yml',  # Copied from environment.yml to docs build directory by root SConscript
    'targets.txt',  # Found in conf.py, which is not currently scanned
    'waves_logo_brandmark_smaller.png',  # Found in conf.py, which is not currently scanned
    'waves_logo_primary_large_crop.png',  # Found in conf.py, which is not currently scanned
    '_static/custom.css'
]

documentation_file_list = [
    'eabm_api.rst',
    'eabm_cli.rst',
    'api.rst',
    'internal_api.rst',
    'changelog.rst',
    'citation.rst',
    'license.rst',
    'cli.rst',
    'computational_practices_introduction.rst',
    'computational_practices_version_control.rst',
    'computational_practices_documentation.rst',
    'computational_practices_build_system.rst',
    'computational_practices_compute_environment.rst',
    'computational_practices_regression_testing.rst',
    'devops.rst',
    'glossary.rst',
    'index.rst',
    'release_philosophy.rst',
    'scons_quickstart.rst',
    'scons_multiactiontask.rst',
    'installation.rst',
    'tutorial_introduction.rst',
    'tutorial_quickstart.rst',
    'tutorial_core.rst',
    'tutorial_supplemental.rst',
    'tutorial_wip.rst',
    'tutorial_00_scons.rst',
    'tutorial_01_geometry_waves.rst',
    'tutorial_02_partition_mesh_waves.rst',
    'tutorial_argparse_types_waves.rst',
    'tutorial_03_solverprep_waves.rst',
    'tutorial_04_simulation_waves.rst',
    'tutorial_05_parameter_substitution_waves.rst',
    'tutorial_06_include_files_waves.rst',
    'tutorial_07_cartesian_product_waves.rst',
    'tutorial_07_latin_hypercube_waves.rst',
    'tutorial_07_sobol_sequence_waves.rst',
    'tutorial_extend_study_waves.rst',
    'tutorial_08_data_extraction_waves.rst',
    'tutorial_09_post_processing_waves.rst',
    'tutorial_10_regression_testing_waves.rst',
    'tutorial_11_archival_waves.rst',
    'tutorial_setuptools_scm_waves.rst',
    'tutorial_cubit_abaqus.rst',
    'tutorial_cubit_sierra.rst',
    'tutorial_mesh_convergence_waves.rst',
    'tutorial_escape_sequences_waves.rst',
    'tutorial_remote_execution_waves.rst',
    'tutorial_sbatch_waves.rst',
    'tutorial_task_reuse_waves.rst',
<<<<<<< HEAD
    'tutorial_environment_activation.txt',
    'tutorial_directory_setup.txt',
    'aea_environment_activation.txt',
    'waves_logo_brandmark_smaller.png',
    'waves_logo_primary_large_crop.png',
=======
>>>>>>> b025ef0f
    'waves_quickstart.rst',
    'zreferences.rst',
]

# Copy tutorial files to the build/docs directory
tutorials_dir = project_dir / pathlib.Path(env['tutorials_dir'])
tutorial_files_list = [
    tutorials_dir / 'scons_quickstart_SConstruct',
    tutorials_dir / 'scons_multiactiontask_SConstruct',
    tutorials_dir / 'tutorial_00_SConstruct',
    tutorials_dir / 'tutorial_01_geometry',
    tutorials_dir / 'tutorial_01_geometry_SConstruct',
    tutorials_dir / 'tutorial_02_partition_mesh',
    tutorials_dir / 'tutorial_02_partition_mesh_SConstruct',
    tutorials_dir / 'tutorial_argparse_types',
    tutorials_dir / 'tutorial_argparse_types_SConstruct',
    tutorials_dir / 'tutorial_03_solverprep',
    tutorials_dir / 'tutorial_03_solverprep_SConstruct',
    tutorials_dir / 'tutorial_04_simulation',
    tutorials_dir / 'tutorial_04_simulation_SConstruct',
    tutorials_dir / 'tutorial_05_parameter_substitution',
    tutorials_dir / 'tutorial_05_parameter_substitution_SConstruct',
    tutorials_dir / 'tutorial_06_include_files',
    tutorials_dir / 'tutorial_06_include_files_SConstruct',
    tutorials_dir / 'tutorial_07_cartesian_product',
    tutorials_dir / 'tutorial_07_cartesian_product_SConstruct',
    tutorials_dir / 'tutorial_07_latin_hypercube',
    tutorials_dir / 'tutorial_07_latin_hypercube_SConstruct',
    tutorials_dir / 'tutorial_07_sobol_sequence',
    tutorials_dir / 'tutorial_07_sobol_sequence_SConstruct',
    tutorials_dir / 'tutorial_08_data_extraction',
    tutorials_dir / 'tutorial_08_data_extraction_SConstruct',
    tutorials_dir / 'tutorial_09_post_processing',
    tutorials_dir / 'tutorial_09_post_processing_SConstruct',
    tutorials_dir / 'tutorial_10_regression_testing',
    tutorials_dir / 'tutorial_10_regression_testing_SConstruct',
    tutorials_dir / 'tutorial_11_archival',
    tutorials_dir / 'tutorial_11_archival_SConstruct',
    tutorials_dir / 'tutorial_setuptools_scm_SConstruct',
    tutorials_dir / 'tutorial_escape_sequences',
    tutorials_dir / 'tutorial_escape_sequences_SConstruct',
    tutorials_dir / 'tutorial_extend_study',
    tutorials_dir / 'tutorial_extend_study_SConstruct',
    tutorials_dir / 'tutorial_mesh_convergence',
    tutorials_dir / 'tutorial_mesh_convergence_SConstruct',
    tutorials_dir / 'tutorial_remote_execution',
    tutorials_dir / 'tutorial_remote_execution_SConstruct',
    tutorials_dir / 'tutorial_sbatch',
    tutorials_dir / 'tutorial_sbatch_SConstruct',
    tutorials_dir / 'tutorial_task_reuse',
    tutorials_dir / 'tutorial_task_reuse_SConstruct',
    tutorials_dir / 'rectangle_geometry_partition.scons',
    tutorials_dir / 'rectangle_mesh_solverprep_solve_extract.scons',
    tutorials_dir / 'gitignore',
    tutorials_dir / 'pyproject.toml',
    tutorials_dir / env['abaqus_dir'] / 'rectangle_geometry.py',
    tutorials_dir / env['abaqus_dir'] / 'rectangle_partition.py',
    tutorials_dir / env['abaqus_dir'] / 'rectangle_mesh.py',
    tutorials_dir / env['abaqus_dir'] / 'abaqus_journal_utilities.py',
    tutorials_dir / env['abaqus_dir'] / 'rectangle_compression.inp',
    tutorials_dir / env['abaqus_dir'] / 'assembly.inp',
    tutorials_dir / env['abaqus_dir'] / 'boundary.inp',
    tutorials_dir / env['abaqus_dir'] / 'field_output.inp',
    tutorials_dir / env['abaqus_dir'] / 'history_output.inp',
    tutorials_dir / env['abaqus_dir'] / 'materials.inp',
    tutorials_dir / env['abaqus_dir'] / 'parts.inp',
    tutorials_dir / env['abaqus_dir'] / 'rectangle_compression.inp.in',
    tutorials_dir / env['argparse_types_dir'] / 'rectangle_geometry.py',
    tutorials_dir / env['argparse_types_dir'] / 'rectangle_partition.py',
    tutorials_dir / env['argparse_types_dir'] / 'rectangle_mesh.py',
    tutorials_dir / env['cubit_dir'] / 'rectangle_geometry.py',
    tutorials_dir / env['cubit_dir'] / 'rectangle_partition.py',
    tutorials_dir / env['cubit_dir'] / 'rectangle_mesh.py',
    tutorials_dir / env['eabm_dir'] / 'argparse_types.py',
    tutorials_dir / env['python_dir'] / 'rectangle_compression_nominal.py',
    tutorials_dir / env['python_dir'] / 'rectangle_compression_cartesian_product.py',
    tutorials_dir / env['python_dir'] / 'rectangle_compression_cartesian_product.csv',
    tutorials_dir / env['python_dir'] / 'rectangle_compression_latin_hypercube.py',
    tutorials_dir / env['python_dir'] / 'rectangle_compression_sobol_sequence.py',
    tutorials_dir / env['python_dir'] / 'rectangle_compression_mesh_convergence.py',
    tutorials_dir / env['python_dir'] / 'mesh_convergence_stress.yaml',
    tutorials_dir / env['python_dir'] / 'post_processing.py',
    tutorials_dir / "tutorial_cubit/cubit",
    tutorials_dir / "tutorial_cubit/abaqus",
    tutorials_dir / "tutorial_cubit/sierra",
    tutorials_dir / "tutorial_cubit/SConstruct",
    tutorials_dir / "tutorial_cubit/eabm_package/sierra/rectangle_compression.i",
    tutorials_dir / "waves_quickstart/SConstruct",
    tutorials_dir / "waves_quickstart/SConscript",
]
copied_file_list = []
for file_path in tutorial_files_list:
    target = f'{file_path.parts[-2]}_{file_path.name}'
    Command(target=target,
            source=str(file_path),
            action=Copy("$TARGET", "$SOURCE"))
    copied_file_list.append(target)
source_files = sphinx_configuration_source_list + documentation_file_list + copied_file_list

sphinx_options = '-W'
html_directory = "html"
html_target = Dir(html_directory)
html = env.Command(
    target=[html_target],
    source=source_files,
    action=f"{env['sphinx_build']} ${{sphinx_options}} -b html ${{TARGET.dir.abspath}} ${{TARGET.dir.abspath}}{os.sep}{html_directory} ${{tags}}",
    sphinx_options=sphinx_options)
env.Clean(html, [html_target] + documentation_file_list)
env.AlwaysBuild(html)
alias_list.extend(env.Alias(html_directory, html))

# TODO: Combine the two html build logic
internal_directory = "html-internal"
internal_target = Dir(internal_directory)
internal = env.Command(
    target=[internal_target],
    source=source_files,
    action=f"{env['sphinx_build']} ${{sphinx_options}} -b html ${{TARGET.dir.abspath}} ${{TARGET.dir.abspath}}{os.sep}{internal_directory} ${{tags}}",
    sphinx_options=sphinx_options,
    tags="-t aea")
env.Clean(internal, [internal_target] + documentation_file_list)
env.AlwaysBuild(internal)
alias_list.extend(env.Alias(internal_directory, internal))

latex_directory = "latex"
latex_target = Dir(latex_directory)
latexpdf = env.Command(
    target=[latex_target],
    source=source_files,
    action=f"{env['sphinx_build']} -M latexpdf ${{TARGET.dir.abspath}} ${{TARGET.dir.abspath}} ${{tags}} ${{sphinx_options}}",
    sphinx_options=sphinx_options
)
env.Clean(latexpdf, [latex_target] + documentation_file_list)
env.AlwaysBuild(latexpdf)
alias_list.extend(env.Alias('latexpdf', latexpdf))

man_directory = "man"
man_target = Dir(man_directory)
man = env.Command(
    target=[man_target],
    source=["man_index.rst"] + sphinx_configuration_source_list,
    action=f"{env['sphinx_build']} ${{sphinx_options}} -b man ${{TARGET.dir.abspath}} ${{TARGET.dir.abspath}}{os.sep}{man_directory} ${{tags}}",
    sphinx_options=sphinx_options,
    tags="-t man")
env.Clean(man, [man_target] + documentation_file_list)
env.AlwaysBuild(man)
alias_list.extend(env.Alias(man_directory, man))

epub_directory = "epub"
epub_target = Dir(epub_directory)
epub = env.Command(
    target=[epub_target],
    source=source_files,
    action=f"{env['sphinx_build']} ${{sphinx_options}} -b epub ${{TARGET.dir.abspath}} ${{TARGET.dir.abspath}}{os.sep}{epub_directory} ${{tags}}",
    sphinx_options=sphinx_options)
env.Clean(epub, [epub_target] + documentation_file_list)
env.AlwaysBuild(epub)
alias_list.extend(env.Alias(epub_directory, epub))

# Collector alias to build all documentation
alias_list.extend(env.Alias('documentation', html + latexpdf + man))

if not env['unconditional_build'] and not env['sphinx_build']:
    print(f"Program 'sphinx-build' was not found in construction environment. Ignoring Sphinx target(s)")
    Ignore(['.', html_directory, 'html'], html)
    Ignore(['.', internal_directory, 'html-internal'], internal)
    Ignore(['.', latex_directory, 'latexpdf'], latexpdf)
    Ignore(['.', man_directory, 'man'], man)
    Ignore(['.', epub_directory, 'epub'], epub)

# Return the alias list to SConstruct for help message output
Return('alias_list')<|MERGE_RESOLUTION|>--- conflicted
+++ resolved
@@ -113,14 +113,6 @@
     'tutorial_remote_execution_waves.rst',
     'tutorial_sbatch_waves.rst',
     'tutorial_task_reuse_waves.rst',
-<<<<<<< HEAD
-    'tutorial_environment_activation.txt',
-    'tutorial_directory_setup.txt',
-    'aea_environment_activation.txt',
-    'waves_logo_brandmark_smaller.png',
-    'waves_logo_primary_large_crop.png',
-=======
->>>>>>> b025ef0f
     'waves_quickstart.rst',
     'zreferences.rst',
 ]
